/*
 * Copyright 2016 Artima, Inc.
 *
 * Licensed under the Apache License, Version 2.0 (the "License");
 * you may not use this file except in compliance with the License.
 * You may obtain a copy of the License at
 *
 *     http://www.apache.org/licenses/LICENSE-2.0
 *
 * Unless required by applicable law or agreed to in writing, software
 * distributed under the License is distributed on an "AS IS" BASIS,
 * WITHOUT WARRANTIES OR CONDITIONS OF ANY KIND, either express or implied.
 * See the License for the specific language governing permissions and
 * limitations under the License.
 */
package org.scalatestplus.akka

import akka.actor.ActorSystem
import akka.actor.Actor
import akka.actor.Props
import akka.testkit.{ TestActors, TestKit, ImplicitSender }
import org.scalatest.BeforeAndAfterAll
import org.scalatest.Matchers
import org.scalatest.WordSpecLike
import org.scalatest.Matchers
import org.scalatest.BeforeAndAfterAll
import org.scalatest.AsyncWordSpecLike
import org.scalatest.exceptions.TestFailedException
import org.scalatest.time.{Milliseconds, Millisecond, Span}

import scala.concurrent.Future

class AsyncExampleSpec(system: ActorSystem) extends TestKit(system) with AsyncTestKitLike with ImplicitSender
  with AsyncWordSpecLike with Matchers with BeforeAndAfterAll with ReceivingNoMsg {

  def this() = this(ActorSystem("ExampleSpec"))

  override def afterAll() = {
    TestKit.shutdownActorSystem(system)
  }

  "An Echo actor" should {
    "send back messages unchanged" in {
      val echo = system.actorOf(TestActors.echoActorProps)
      echo ! "hello world"
      val fut = Future { expectMsg("hello world") }
      fut.map(_ => succeed)
    }
<<<<<<< HEAD

    "not send any messages on its own" in {
      val echo = system.actorOf(TestActors.echoActorProps)
      echo ! "ping"
      expectMsg("ping")
      assertingReceiveNoMsg(Span(1000, Milliseconds))
    }

    "send back messages" in {
      val echo = system.actorOf(TestActors.echoActorProps)
      echo ! "ping"
      recoverToSucceededIf[TestFailedException](assertingReceiveNoMsg(Span(1000, Milliseconds)))
=======
    "allow itself to be used in a for expression" in {
      val echo = system.actorOf(TestActors.echoActorProps)
      echo ! "hello world"
      val futStr = Future { expectMsg("hello world") }
      val fut = for {
        str <- futStr
        num <- Future {
          echo ! 33
          expectMsg(33)
        }
        pair <- Future { (str, num) }
      } yield (pair._2, pair._1)

      fut.map(res => res shouldBe (33, "hello world"))
>>>>>>> ca23252c
    }
  }
}<|MERGE_RESOLUTION|>--- conflicted
+++ resolved
@@ -16,17 +16,10 @@
 package org.scalatestplus.akka
 
 import akka.actor.ActorSystem
-import akka.actor.Actor
-import akka.actor.Props
-import akka.testkit.{ TestActors, TestKit, ImplicitSender }
-import org.scalatest.BeforeAndAfterAll
-import org.scalatest.Matchers
-import org.scalatest.WordSpecLike
-import org.scalatest.Matchers
-import org.scalatest.BeforeAndAfterAll
-import org.scalatest.AsyncWordSpecLike
+import akka.testkit.{ImplicitSender, TestActors, TestKit}
+import org.scalatest.{AsyncWordSpecLike, BeforeAndAfterAll, Matchers}
 import org.scalatest.exceptions.TestFailedException
-import org.scalatest.time.{Milliseconds, Millisecond, Span}
+import org.scalatest.time.{Milliseconds, Span}
 
 import scala.concurrent.Future
 
@@ -46,20 +39,7 @@
       val fut = Future { expectMsg("hello world") }
       fut.map(_ => succeed)
     }
-<<<<<<< HEAD
 
-    "not send any messages on its own" in {
-      val echo = system.actorOf(TestActors.echoActorProps)
-      echo ! "ping"
-      expectMsg("ping")
-      assertingReceiveNoMsg(Span(1000, Milliseconds))
-    }
-
-    "send back messages" in {
-      val echo = system.actorOf(TestActors.echoActorProps)
-      echo ! "ping"
-      recoverToSucceededIf[TestFailedException](assertingReceiveNoMsg(Span(1000, Milliseconds)))
-=======
     "allow itself to be used in a for expression" in {
       val echo = system.actorOf(TestActors.echoActorProps)
       echo ! "hello world"
@@ -74,7 +54,19 @@
       } yield (pair._2, pair._1)
 
       fut.map(res => res shouldBe (33, "hello world"))
->>>>>>> ca23252c
+    }
+
+    "not send any messages on its own" in {
+      val echo = system.actorOf(TestActors.echoActorProps)
+      echo ! "ping"
+      expectMsg("ping")
+      assertingReceiveNoMsg(Span(1000, Milliseconds))
+    }
+
+    "send back messages" in {
+      val echo = system.actorOf(TestActors.echoActorProps)
+      echo ! "ping"
+      recoverToSucceededIf[TestFailedException](assertingReceiveNoMsg(Span(1000, Milliseconds)))
     }
   }
 }